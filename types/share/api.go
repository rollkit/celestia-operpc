--- conflicted
+++ resolved
@@ -22,14 +22,10 @@
 		ctx context.Context,
 		eh *header.ExtendedHeader,
 		namespace Namespace,
-<<<<<<< HEAD
-	) (NamespacedShares, error) `perm:"read"`
+	) (*NamespacedShares, error) `perm:"read"`
 	GetRange func(
 		ctx context.Context,
 		height uint64,
 		start, end int,
 	) (*GetRangeResult, error) `perm:"read"`
-=======
-	) (*NamespacedShares, error) `perm:"read"`
->>>>>>> e38feb19
 }