module github.com/celestiaorg/celestia-openrpc

go 1.20

require (
	cosmossdk.io/math v1.1.2
	github.com/celestiaorg/go-fraud v0.2.0
	github.com/celestiaorg/go-header v0.4.1
	github.com/celestiaorg/go-square v1.0.1
	github.com/celestiaorg/go-square/merkle v0.0.0-20240429192549-dea967e1533b
	github.com/celestiaorg/nmt v0.20.0
	github.com/celestiaorg/rsmt2d v0.11.0
	github.com/cometbft/cometbft v0.37.2
	github.com/filecoin-project/go-jsonrpc v0.3.1
	github.com/gogo/protobuf v1.3.2
	github.com/libp2p/go-libp2p v0.30.0
	github.com/ory/dockertest/v3 v3.10.0
	github.com/stretchr/testify v1.9.0
	golang.org/x/exp v0.0.0-20231206192017-f3f8817b8deb
)

require (
	github.com/Azure/go-ansiterm v0.0.0-20210617225240-d185dfc1b5a1 // indirect
	github.com/Microsoft/go-winio v0.6.0 // indirect
	github.com/Nvveen/Gotty v0.0.0-20120604004816-cd527374f1e5 // indirect
	github.com/benbjohnson/clock v1.3.5 // indirect
	github.com/beorn7/perks v1.0.1 // indirect
	github.com/btcsuite/btcd/btcec/v2 v2.2.1 // indirect
	github.com/celestiaorg/merkletree v0.0.0-20210714075610-a84dc3ddbbe4 // indirect
	github.com/cenkalti/backoff/v4 v4.1.3 // indirect
	github.com/cespare/xxhash/v2 v2.2.0 // indirect
	github.com/containerd/continuity v0.3.0 // indirect
	github.com/cosmos/gogoproto v1.4.1 // indirect
	github.com/davecgh/go-spew v1.1.1 // indirect
	github.com/decred/dcrd/dcrec/secp256k1/v4 v4.2.0 // indirect
	github.com/docker/cli v20.10.17+incompatible // indirect
	github.com/docker/docker v20.10.19+incompatible // indirect
	github.com/docker/go-connections v0.4.0 // indirect
	github.com/docker/go-units v0.5.0 // indirect
	github.com/go-kit/log v0.2.1 // indirect
	github.com/go-logfmt/logfmt v0.5.1 // indirect
	github.com/go-logr/logr v1.2.4 // indirect
	github.com/go-logr/stdr v1.2.2 // indirect
	github.com/golang/groupcache v0.0.0-20210331224755-41bb18bfe9da // indirect
	github.com/golang/protobuf v1.5.3 // indirect
	github.com/google/shlex v0.0.0-20191202100458-e7afc7fbc510 // indirect
	github.com/google/uuid v1.3.0 // indirect
	github.com/gorilla/websocket v1.5.0 // indirect
	github.com/hashicorp/golang-lru/v2 v2.0.5 // indirect
	github.com/imdario/mergo v0.3.13 // indirect
	github.com/ipfs/go-cid v0.4.1 // indirect
	github.com/ipfs/go-datastore v0.6.0 // indirect
	github.com/ipfs/go-log/v2 v2.5.1 // indirect
	github.com/jbenet/goprocess v0.1.4 // indirect
	github.com/klauspost/cpuid/v2 v2.2.5 // indirect
	github.com/klauspost/reedsolomon v1.11.8 // indirect
	github.com/libp2p/go-buffer-pool v0.1.0 // indirect
	github.com/libp2p/go-flow-metrics v0.1.0 // indirect
	github.com/libp2p/go-libp2p-pubsub v0.9.3 // indirect
	github.com/libp2p/go-msgio v0.3.0 // indirect
	github.com/mattn/go-isatty v0.0.19 // indirect
	github.com/matttproud/golang_protobuf_extensions v1.0.4 // indirect
	github.com/minio/sha256-simd v1.0.1 // indirect
	github.com/mitchellh/mapstructure v1.5.0 // indirect
	github.com/moby/term v0.0.0-20220808134915-39b0c02b01ae // indirect
	github.com/mr-tron/base58 v1.2.0 // indirect
	github.com/multiformats/go-base32 v0.1.0 // indirect
	github.com/multiformats/go-base36 v0.2.0 // indirect
	github.com/multiformats/go-multiaddr v0.11.0 // indirect
	github.com/multiformats/go-multibase v0.2.0 // indirect
	github.com/multiformats/go-multicodec v0.9.0 // indirect
	github.com/multiformats/go-multihash v0.2.3 // indirect
	github.com/multiformats/go-multistream v0.4.1 // indirect
	github.com/multiformats/go-varint v0.0.7 // indirect
	github.com/opencontainers/go-digest v1.0.0 // indirect
	github.com/opencontainers/image-spec v1.1.0-rc2 // indirect
	github.com/opencontainers/runc v1.1.5 // indirect
	github.com/pbnjay/memory v0.0.0-20210728143218-7b4eea64cf58 // indirect
	github.com/petermattis/goid v0.0.0-20180202154549-b0b1615b78e5 // indirect
	github.com/pkg/errors v0.9.1 // indirect
	github.com/pmezard/go-difflib v1.0.0 // indirect
	github.com/prometheus/client_golang v1.14.0 // indirect
	github.com/prometheus/client_model v0.4.0 // indirect
	github.com/prometheus/common v0.37.0 // indirect
	github.com/prometheus/procfs v0.8.0 // indirect
	github.com/rogpeppe/go-internal v1.12.0 // indirect
	github.com/sasha-s/go-deadlock v0.3.1 // indirect
	github.com/sirupsen/logrus v1.9.0 // indirect
	github.com/spaolacci/murmur3 v1.1.0 // indirect
	github.com/xeipuuv/gojsonpointer v0.0.0-20180127040702-4e3ac2762d5f // indirect
	github.com/xeipuuv/gojsonreference v0.0.0-20180127040603-bd5ef7bd5415 // indirect
	github.com/xeipuuv/gojsonschema v1.2.0 // indirect
	go.opencensus.io v0.23.0 // indirect
	go.opentelemetry.io/otel v1.16.0 // indirect
	go.opentelemetry.io/otel/metric v1.16.0 // indirect
	go.opentelemetry.io/otel/trace v1.16.0 // indirect
	go.uber.org/multierr v1.11.0 // indirect
	go.uber.org/zap v1.25.0 // indirect
<<<<<<< HEAD
	golang.org/x/crypto v0.17.0 // indirect
	golang.org/x/mod v0.12.0 // indirect
	golang.org/x/net v0.14.0 // indirect
	golang.org/x/sync v0.3.0 // indirect
	golang.org/x/sys v0.15.0 // indirect
	golang.org/x/text v0.14.0 // indirect
	golang.org/x/tools v0.12.1-0.20230815132531-74c255bcf846 // indirect
	golang.org/x/xerrors v0.0.0-20220907171357-04be3eba64a2 // indirect
	google.golang.org/genproto/googleapis/rpc v0.0.0-20230815205213-6bfd019c3878 // indirect
	google.golang.org/grpc v1.57.0 // indirect
	google.golang.org/protobuf v1.31.0 // indirect
=======
	golang.org/x/crypto v0.21.0 // indirect
	golang.org/x/mod v0.14.0 // indirect
	golang.org/x/net v0.23.0 // indirect
	golang.org/x/sync v0.5.0 // indirect
	golang.org/x/sys v0.18.0 // indirect
	golang.org/x/text v0.14.0 // indirect
	golang.org/x/tools v0.16.0 // indirect
	golang.org/x/xerrors v0.0.0-20200804184101-5ec99f83aff1 // indirect
	google.golang.org/genproto v0.0.0-20221118155620-16455021b5e6 // indirect
	google.golang.org/grpc v1.52.0 // indirect
	google.golang.org/protobuf v1.33.0 // indirect
>>>>>>> 5437155b
	gopkg.in/yaml.v2 v2.4.0 // indirect
	gopkg.in/yaml.v3 v3.0.1 // indirect
	lukechampine.com/blake3 v1.2.1 // indirect
)<|MERGE_RESOLUTION|>--- conflicted
+++ resolved
@@ -96,19 +96,6 @@
 	go.opentelemetry.io/otel/trace v1.16.0 // indirect
 	go.uber.org/multierr v1.11.0 // indirect
 	go.uber.org/zap v1.25.0 // indirect
-<<<<<<< HEAD
-	golang.org/x/crypto v0.17.0 // indirect
-	golang.org/x/mod v0.12.0 // indirect
-	golang.org/x/net v0.14.0 // indirect
-	golang.org/x/sync v0.3.0 // indirect
-	golang.org/x/sys v0.15.0 // indirect
-	golang.org/x/text v0.14.0 // indirect
-	golang.org/x/tools v0.12.1-0.20230815132531-74c255bcf846 // indirect
-	golang.org/x/xerrors v0.0.0-20220907171357-04be3eba64a2 // indirect
-	google.golang.org/genproto/googleapis/rpc v0.0.0-20230815205213-6bfd019c3878 // indirect
-	google.golang.org/grpc v1.57.0 // indirect
-	google.golang.org/protobuf v1.31.0 // indirect
-=======
 	golang.org/x/crypto v0.21.0 // indirect
 	golang.org/x/mod v0.14.0 // indirect
 	golang.org/x/net v0.23.0 // indirect
@@ -120,7 +107,6 @@
 	google.golang.org/genproto v0.0.0-20221118155620-16455021b5e6 // indirect
 	google.golang.org/grpc v1.52.0 // indirect
 	google.golang.org/protobuf v1.33.0 // indirect
->>>>>>> 5437155b
 	gopkg.in/yaml.v2 v2.4.0 // indirect
 	gopkg.in/yaml.v3 v3.0.1 // indirect
 	lukechampine.com/blake3 v1.2.1 // indirect
