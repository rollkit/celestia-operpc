name: CI and Release
on:
  push:
    branches:
      - main
    # Trigger on version tags
    tags:
      - 'v[0-9]+\.[0-9]+\.[0-9]+'
      - 'v[0-9]+\.[0-9]+\.[0-9]+-rc(?:[0-9]+|\.[0-9]+)'
  pull_request:
  merge_group:
  workflow_dispatch:
    # Inputs the workflow accepts.
    inputs:
      version:
        # Friendly description to be shown in the UI instead of 'name'
        description: "Semver type of new version (major / minor / patch)"
        # Input has to be provided for the workflow to run
        required: true
        type: choice
        options:
          - patch
          - minor
          - major

jobs:
  api-equivalence:
    uses: ./.github/workflows/test-equivalence.yml

  lint:
    uses: ./.github/workflows/lint.yml
<<<<<<< HEAD
    with:
      GO_VERSION: "1.21.5"

  test:
    uses: ./.github/workflows/test.yml
    with:
      GO_VERSION: "1.21.5"
=======

  test:
    uses: ./.github/workflows/test.yml
>>>>>>> a75e9103

  # Make a release if this is a manually trigger job, i.e. workflow_dispatch
  release:
    needs: [lint, test, api-equivalence]
    runs-on: ubuntu-latest
    if: ${{ github.event_name == 'workflow_dispatch' }}
    permissions: "write-all"
    steps:
      - uses: actions/checkout@v4

      - name: Version Release
        uses: celestiaorg/.github/.github/actions/version-release@v0.4.3
        with:
          github-token: ${{secrets.GITHUB_TOKEN}}
          version-bump: ${{inputs.version}}<|MERGE_RESOLUTION|>--- conflicted
+++ resolved
@@ -29,7 +29,6 @@
 
   lint:
     uses: ./.github/workflows/lint.yml
-<<<<<<< HEAD
     with:
       GO_VERSION: "1.21.5"
 
@@ -37,11 +36,6 @@
     uses: ./.github/workflows/test.yml
     with:
       GO_VERSION: "1.21.5"
-=======
-
-  test:
-    uses: ./.github/workflows/test.yml
->>>>>>> a75e9103
 
   # Make a release if this is a manually trigger job, i.e. workflow_dispatch
   release:
